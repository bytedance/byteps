// Copyright 2019 Bytedance Inc. or its affiliates. All Rights Reserved.
//
// Licensed under the Apache License, Version 2.0 (the "License");
// you may not use this file except in compliance with the License.
// You may obtain a copy of the License at
//
//     http://www.apache.org/licenses/LICENSE-2.0
//
// Unless required by applicable law or agreed to in writing, software
// distributed under the License is distributed on an "AS IS" BASIS,
// WITHOUT WARRANTIES OR CONDITIONS OF ANY KIND, either express or implied.
// See the License for the specific language governing permissions and
// limitations under the License.
// =============================================================================

#include "operations.h"
#include <cuda_runtime.h>
#include <cstring>
#include <memory>
#include <thread>
#include "core_loops.h"
#include "global.h"
#include "logging.h"

namespace byteps {
namespace common {

extern "C" {

void byteps_init() {
  BytePSGlobal::Init();

  // The order of func does not matter
  std::vector<LoopFunction> func;

  // Push & Pull in distributed mode
  if (BytePSGlobal::IsDistributed()) {
    if (BytePSGlobal::IsRootDevice()) {
      func.push_back(PullLoop);
    }
  }

  // Cross-PCIe-switch reduce
  if (BytePSGlobal::IsCrossPcieSwitch()) {
    func.push_back(PcieReduceLoop);
  }

  // Copy between GPU and CPU
  if (BytePSGlobal::IsCrossPcieSwitch() || BytePSGlobal::IsDistributed()) {
    func.push_back(CopyDevice2HostLoop);
    if (BytePSGlobal::IsRootDevice()) {
      // PUSH can be a real push in distributed mode
      // Or a dummy barrier in cross-pcie-switch mode
      func.push_back(PushLoop);
      func.push_back(RootCopyHost2DeviceLoop);
    } else {
      func.push_back(CoordinatePushLoop);
      func.push_back(NonRootCopyHost2DeviceLoop);
      func.push_back(NonRootCopyListenLoop);
    }
  }

  // Per-PCIe-switch NCCL calls
  func.push_back(SyncNcclLoop);
  if (BytePSGlobal::GetNccl()->IsSignalRoot()) {
    func.push_back(RootNcclLoop);
  } else {
    func.push_back(CoordinateReduceLoop);
    func.push_back(CoordinateBroadcastLoop);
    func.push_back(NonRootNcclLoop);
  }

  BytePSGlobal::Start(func);
  return;
}

void byteps_shutdown() {
  BytePSGlobal::Shutdown();
  BPS_LOG(DEBUG) << "BytePS is shutdown.";
  return;
}

int byteps_rank() { return BytePSGlobal::GetRank(); }

int byteps_local_rank() { return BytePSGlobal::GetLocalRank(); }

int byteps_size() { return BytePSGlobal::GetSize(); }

int byteps_local_size() { return BytePSGlobal::GetLocalSize(); }

}  // extern "C"

Status CheckInitialized() { return BytePSGlobal::CheckInit(); }

void PartitionTensor(
    std::shared_ptr<TensorTableEntry> entry,
    std::vector<std::shared_ptr<TensorTableEntry>> &partitions) {
  BPS_CHECK(entry->counter_ptr)
      << entry->tensor_name << " counter pointer is null";
  auto size = entry->tensor ? entry->tensor->size() : entry->output->size();
  auto bound = BytePSGlobal::GetPartitionBound();
  auto accumulated = 0;
  int i = 0;

  while (accumulated < size) {
    std::shared_ptr<TensorTableEntry> e(new TensorTableEntry);
    // will assign the key later, so don't do it now
    // e->key = entry->key;
    e->tensor_name = entry->tensor_name + std::string("_") + std::to_string(i);
    e->context = entry->context;
    e->ready_event = entry->ready_event;
    e->device = entry->device;
    e->priority = entry->priority;
    e->version = entry->version;
    e->callback = entry->callback;
    e->cpubuff = entry->cpubuff;
    e->gpu_ptr = entry->gpu_ptr;
    e->pcie_cpubuff = entry->pcie_cpubuff;
    e->queue_list = entry->queue_list;
    e->tensor = entry->tensor;
    e->output = entry->output;
    e->offset = accumulated;
    e->len = ((size - accumulated) > bound) ? bound : (size - accumulated);
    e->counter_ptr = entry->counter_ptr;
    e->total_partnum = entry->total_partnum;

    accumulated += e->len;
    ++i;

    partitions.push_back(e);
  }
}

Status EnqueueTensor(BPSContext &context, std::shared_ptr<Tensor> input,
                     std::shared_ptr<Tensor> output,
                     std::shared_ptr<ReadyEvent> ready_event, const int device,
                     const int priority, const int version,
                     StatusCallback callback,
                     std::shared_ptr<std::vector<QueueType>> queue_list) {
  auto &name = context.tensor_name;
  if (input && output) {
    BPS_CHECK_EQ(input->size(), output->size())
        << name << " output tensor size does not match";
  }

  std::shared_ptr<TensorTableEntry> e(new TensorTableEntry);
  e->tensor_name = name;
  e->context = &context;
  e->tensor = input;
  e->output = output;
  e->ready_event = ready_event;
  e->device = device;
  e->priority = priority;
  e->version = version;
  e->callback = callback;
  e->cpubuff = context.cpubuff;
  e->gpu_ptr = context.gpu_ptr;
  e->pcie_cpubuff = context.pcie_cpubuff;
  e->queue_list = *queue_list;
  e->counter_ptr = std::make_shared<std::atomic_int>(0);
  e->total_partnum = context.key_list.size();

  std::vector<std::shared_ptr<TensorTableEntry>> partitions;
  PartitionTensor(e, partitions);
  BPS_CHECK_EQ(context.key_list.size(), partitions.size())
      << name << ": " << context.key_list.size() << ", " << partitions.size();

  if (e->queue_list.size() == 0) {
    BPS_CHECK(e->tensor_name != "");
    BPS_LOG(TRACE) << e->tensor_name << ", device=" << e->device
                   << " has no queue_list assigned, skipped";
    e->callback(Status::OK());
    return Status::OK();
  }

  unsigned int accumulated = 0;
  for (size_t i = 0; i < partitions.size(); ++i) {
    auto task = partitions[i];
    task->key = context.key_list[i];  // assign the key now
    BPS_CHECK(task->tensor_name != "");
    BPS_LOG(TRACE) << "EnqueueTensor: " << (task->tensor_name)
                   << ", key=" << (task->key) << ", offset=" << (task->offset)
                   << ", len=" << (task->len) << ", device=" << (task->device)
                   << " rank=" << BytePSGlobal::GetLocalRank();

    BytePSGlobal::GetScheduledQueue(e->queue_list[0])->addTask(task);
    accumulated += task->len;
  }

  auto tensor = (e->tensor ? e->tensor : e->output);
  BPS_CHECK(tensor);
  BPS_CHECK_EQ(accumulated, tensor->size())
      << "accumulated partition size not equal to original tensor size";

  BPS_LOG(TRACE) << "EnqueueTensor finished: " << name
                 << ", rank=" << BytePSGlobal::GetLocalRank();
  return Status::OK();
}

void InitTensor(BPSContext &context, size_t size, int dtype, void *cpubuff) {
  std::lock_guard<std::mutex> lock(context.init_mutex);
  if (context.initialized) {
    return;
  }
  CUDA_CALL(cudaSetDevice(BytePSGlobal::GetLocalRank()));

  BPS_CHECK_GT(size, 0) << "init tensor size not larger than 0";
  // Get metadata
  auto bound = BytePSGlobal::GetPartitionBound();
  auto &name = context.tensor_name;
  context.buff_len = size;
  size_t accumulated = 0;

  // Total key space is 0 to 2^64 - 1
  // It will be divided to N PS servers, for now we assume N <= 2^16
  // Then we have 2^48 key space left (top 16 bits for different servers)
  // MXNet server has a bug dealing with keys larger than 2^32
  // Below we support up to 2^16 tensors, and up to 2^16 partitions per tensor
  ps::Key start_key = context.declared_key << 16;
  while (accumulated < size) {
    context.key_list.push_back(start_key++);
    accumulated +=
        ((size - accumulated) > bound) ? bound : (size - accumulated);
  }
  BPS_LOG(DEBUG) << name << " partitioned to " << context.key_list.size()
                 << " part(s)"
                 << ", total_len=" << size << ", key_range=["
                 << context.key_list.front() << ", " << context.key_list.back()
                 << "]"
                 << " rank=" << BytePSGlobal::GetLocalRank();

  auto key_list = context.key_list;

  BPS_CHECK_GT(key_list.size(), 0) << name;
  BPS_CHECK_EQ(key_list.size(),
               (unsigned int)(size + bound - 1) / bound)  // round up
      << key_list.size() << ", size=" << size << ", bound=" << bound;

  BPS_LOG(TRACE) << "Begin init " << name << ", size=" << size
                 << ", parts=" << key_list.size();

  // If cpubuff is not nullptr, the tensor itself is on CPU
  // We need to register with CUDA so that NCCL can work on it
  if (cpubuff) {
    BPS_LOG(DEBUG) << name << " is already on cpu, len=" << size;
    CUDA_CALL(cudaHostRegister(cpubuff, size, cudaHostRegisterMapped));
    CUDA_CALL(cudaHostGetDevicePointer(&(context.gpu_ptr), cpubuff, 0));
  }

  // We always allocate our own cpu buffer
  // use the first key in key_list as the index
  auto shm_obj = BytePSGlobal::GetSharedMemoryObj();
  if (BytePSGlobal::IsCrossPcieSwitch()) {
    context.pcie_cpubuff = shm_obj->openPcieSharedMemory(key_list[0], size);
    context.cpubuff = context.pcie_cpubuff.back();
  } else {
    context.cpubuff = shm_obj->openSharedMemory(std::string("BytePS_ShM_"),
                                                key_list[0], size);
  }
  BPS_LOG(TRACE) << name << ": open shared memory size " << size;

  // Init tensors with BytePS server
  char *data = const_cast<char *>(static_cast<const char *>(context.cpubuff));
  accumulated = 0;
  size_t i = 0;
  while (accumulated < size) {
    auto key = key_list[i];
    int len = ((size - accumulated) > bound) ? bound : (size - accumulated);

    if (BytePSGlobal::IsDistributed() && BytePSGlobal::IsRootDevice()) {
      auto ps = BytePSGlobal::GetOrInitPS();
      // encode the key for pskv scattering
      auto &pskv = BytePSGlobal::EncodeDefaultKey(key, len);
      // false means not to delete data when SArray is deleted
      ps::SArray<char> vals(data + accumulated, len, false);
      // cmd type
      int cmd = GetCommandType(RequestType::kDefaultPushPull, dtype);
<<<<<<< HEAD
      // blocking push, also as a global barrirer
      ps->Wait(ps->ZPush(pskv.keys, vals, pskv.lens, cmd));
=======
      // blocking push, also as a global barrier
      BytePSGlobal::GetPS()->Wait(
          BytePSGlobal::GetPS()->ZPush(pskv.keys, vals, pskv.lens, cmd));
>>>>>>> b9a5ba6e
    }

    accumulated += len;
    ++i;
  }

  BPS_CHECK_EQ(accumulated, size);
  BPS_CHECK_EQ(i, key_list.size());

  context.initialized = true;

  BPS_LOG(TRACE) << "Finish Init " << name << ", size=" << size
                 << ", parts=" << key_list.size();
}

BPSContext &GetContextFromName(const std::string &name) {
  return BytePSGlobal::GetContextFromName(name);
}

bool IsTensorDeclared(const std::string &name) {
  return BytePSGlobal::IsTensorDeclared(name);
}

std::shared_ptr<std::vector<QueueType>> GetPushQueueList(int device) {
  auto queue_list = std::make_shared<std::vector<QueueType>>();

  // Per-PCIe-switch NCCL reduce
  if (BytePSGlobal::GetNccl()->IsSignalRoot()) {
    queue_list->push_back(REDUCE);
  } else {
    queue_list->push_back(COORDINATE_REDUCE);
    queue_list->push_back(REDUCE);
  }

  // Copy from GPU to CPU
  if (BytePSGlobal::IsDistributed() || BytePSGlobal::IsCrossPcieSwitch()) {
    queue_list->push_back(COPYD2H);
  }

  // Cross-PCIe-switch reduce
  if (BytePSGlobal::IsCrossPcieSwitch()) {
    queue_list->push_back(PCIE_REDUCE);
  }

  // Push in distributed mode
  // In case IsCrossPcieSwitch(), PUSH runs as a dummy barrier
  if (BytePSGlobal::IsDistributed() || BytePSGlobal::IsCrossPcieSwitch()) {
    if (BytePSGlobal::IsRootDevice()) {
      queue_list->push_back(PUSH);
    } else {
      queue_list->push_back(COORDINATE_PUSH);
    }
  }
  return queue_list;
}

std::shared_ptr<std::vector<QueueType>> GetPullQueueList(int device) {
  auto queue_list = std::make_shared<std::vector<QueueType>>();

  // Pull in distributed mode
  if (BytePSGlobal::IsDistributed()) {
    if (BytePSGlobal::IsRootDevice()) {
      queue_list->push_back(PULL);
    }
  }

  // Copy from CPU to GPU
  if (BytePSGlobal::IsDistributed() || BytePSGlobal::IsCrossPcieSwitch()) {
    queue_list->push_back(COPYH2D);
  }

  // Per-PCIe-switch NCCL broadcast
  if (BytePSGlobal::GetNccl()->IsSignalRoot()) {
    queue_list->push_back(BROADCAST);
  } else {
    queue_list->push_back(COORDINATE_BROADCAST);
    queue_list->push_back(BROADCAST);
  }
  return queue_list;
}

}  // namespace common
}  // namespace byteps<|MERGE_RESOLUTION|>--- conflicted
+++ resolved
@@ -275,14 +275,8 @@
       ps::SArray<char> vals(data + accumulated, len, false);
       // cmd type
       int cmd = GetCommandType(RequestType::kDefaultPushPull, dtype);
-<<<<<<< HEAD
       // blocking push, also as a global barrirer
       ps->Wait(ps->ZPush(pskv.keys, vals, pskv.lens, cmd));
-=======
-      // blocking push, also as a global barrier
-      BytePSGlobal::GetPS()->Wait(
-          BytePSGlobal::GetPS()->ZPush(pskv.keys, vals, pskv.lens, cmd));
->>>>>>> b9a5ba6e
     }
 
     accumulated += len;
