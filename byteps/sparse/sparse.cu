// Copyright 2020 Bytedance Inc. or its affiliates. All Rights Reserved.
//
// Licensed under the Apache License, Version 2.0 (the "License");
// you may not use this file except in compliance with the License.
// You may obtain a copy of the License at
//
//     http://www.apache.org/licenses/LICENSE-2.0
//
// Unless required by applicable law or agreed to in writing, software
// distributed under the License is distributed on an "AS IS" BASIS,
// WITHOUT WARRANTIES OR CONDITIONS OF ANY KIND, either express or implied.
// See the License for the specific language governing permissions and
// limitations under the License.
// =============================================================================

#define BYTEPS_DEBUG

#include "sparse.h"
#include "sparse_dense.h"
#include "sparse.cuh"
#include <iostream>

namespace byteps {
namespace sparse {

/**
  embedBuffers: the addresses of all embedding buffers (could have variable length)
  denseBuffers: the addresses of all dense buffers (the length should be identical)
  embedBufferLens: the length of the embedding buffers (could have variable length)
  size: the length of a dense buffer (in bytes), it is equivalent for all GPUs
 */
void bytepsSparseInit(std::vector<void*>& embedBuffers, 
                      std::vector<void*>& denseBuffers, 
                      std::vector<size_t>& embedBufferLens, 
                      size_t denseBufferLen) {
  BytePSSparseCommon::Init();
  CHECK_EQ(embedBuffers.size(), denseBuffers.size());
  CHECK_EQ(embedBufferLens.size(), denseBuffers.size());

  // Init IPC stuff
  volatile shmStruct *shm = NULL;
  sharedMemoryInfo info;
  CHECK_EQ(sharedMemoryCreate(bpsShmName, sizeof(*shm), &info), 0);
  shm = (volatile shmStruct *)info.addr;
  memset((void *)shm, 0, sizeof(*shm));

  auto localSize = BytePSSparseCommon::GetLocalSize();
  auto workerNum = BytePSSparseCommon::GetNumWorker();
  auto workerID = BytePSSparseCommon::GetWorkerID();
  auto globalSize = localSize * workerNum;

  for (int i = 0; i < localSize; i++) {
    cudaDeviceProp prop;
    CUDA_CALL(cudaGetDeviceProperties(&prop, i));

    // CUDA IPC is only supported on devices with unified addressing
    CHECK(prop.unifiedAddressing)
        << "Device " << i << " does not support unified addressing.";

    shm->devices[shm->nprocesses++] = i;
    CHECK_GT(MAX_CUDA_DEVICES, shm->nprocesses);
  }
  CHECK(shm->nprocesses > 0) 
      << "No cuda device suppported";
  CHECK_EQ(shm->nprocesses, embedBuffers.size())
      << "Shared memory processes: " << shm->nprocesses 
      << ", send buffers: " << embedBuffers.size();

  _embedBuffers.assign(embedBuffers.begin(), embedBuffers.end());
  _denseBuffers.assign(denseBuffers.begin(), denseBuffers.end());

  _localEmbedBufLens.resize(localSize);
  _globalEmbedBufLens.resize(workerNum, std::vector<size_t>(localSize));
  _globalTotalEmbedBufLens.resize(workerNum, 0);

  // Allocate memory for each process and fill 
  // the shared memory buffer with the IPC handles 
  for (size_t i = 0; i < shm->nprocesses; i++) {
    CUDA_CALL(cudaSetDevice(
        shm->devices[i]));
    CUDA_CALL(cudaIpcGetMemHandle(
        (cudaIpcMemHandle_t *)&shm->embedMemHandle[i], embedBuffers[i]));
<<<<<<< HEAD
    CUDA_CALL(cudaIpcGetMemHandle(
        (cudaIpcMemHandle_t *)&shm->denseMemHandle[i], denseBuffers[i]));

    CUDA_CALL(cudaEventCreate(
        &event, cudaEventDisableTiming | cudaEventInterprocess));
    CUDA_CALL(cudaIpcGetEventHandle(
        (cudaIpcEventHandle_t *)&shm->eventHandle[i], event));
=======
>>>>>>> bbbfdc01
    
    shm->embedBufferLength[i] = embedBufferLens[i];
    // Store the buffers 
    _localEmbedBufLens[i] = embedBufferLens[i]; // local buffer length
  }
  _denseBufferLen = denseBufferLen;
  shm->denseBufferLength = denseBufferLen;

#ifdef BYTEPS_DEBUG
  // For debug: print _localEmbedBufLens
  std::cout << "_localEmbedBufLens:" << std::endl;
  for (auto len : _localEmbedBufLens) 
    std::cout << len << " ";
  std::cout << std::endl;
#endif

  for (int i = 0; i < localSize; i++) {
    _globalEmbedBufLens[workerID][i] = _localEmbedBufLens[i];
  }
  
  // The followings are for the global coordination of 
  // the embedding buffer length, which is equivalent to all-gather 
  auto ps = BytePSSparseCommon::GetPS();
  if (BytePSSparseCommon::IsDistributed()) {
    CHECK(ps); // must init the pslite instance before
    
    // keys
    std::vector<ps::Key> pskeys(workerNum);
    std::vector<ps::SArray<ps::Key>> keys_array; 

    // lens
    std::vector<int> pslens(workerNum);
    std::vector<ps::SArray<int>> lens_array; 

    // vals
    std::vector<ps::SArray<char>> vals_array; 

    auto krs = ps::Postoffice::Get()->GetServerKeyRanges();
    for (int i = 0; i < workerNum; i++) {
      ps::Key key = i;
      int server = i;
      
      // keys 
      pskeys[i] = krs[server].begin() + key;
      ps::SArray<ps::Key> keys;
      keys.reset(&pskeys[i], 1, [](void *){});
      keys_array.push_back(keys);
      
      // lens 
      pslens[i] = sizeof(size_t) * localSize;
      ps::SArray<int> lens;
      lens.reset(&pslens[i], 1, [](void *){});
      lens_array.push_back(lens);

      // vals 
      ps::SArray<char> vals;
      vals.reset((char*)_globalEmbedBufLens[i].data(), localSize * sizeof(size_t), [](void *){});
      vals_array.push_back(vals);
    }

    // Push once to the associated server
    {
      int server = workerID;
      auto keys = keys_array[server];
      auto vals = vals_array[server];
      auto lens = lens_array[server];
      ps->Wait(ps->ZPush(keys, vals, lens));
    }

    ps::Postoffice::Get()->Barrier(
        0, ps::kWorkerGroup + ps::kServerGroup + ps::kScheduler);

    // Pull the embedding buffer length of other workers
    for (int i = 0; i < workerNum; i++) {
      if (i == workerID) continue; // skip myself
      int server = i;
      auto keys = keys_array[server];
      auto vals = vals_array[server];
      auto lens = lens_array[server];
      ps->Wait(ps->ZPull(keys, &vals, &lens));
    }
  } // BytePSSparseCommon::IsDistributed()

  for (int wid = 0; wid < workerNum; wid++) {
    for (int gpu = 0; gpu < localSize; gpu++) {
      _globalTotalEmbedBufLens[wid] += _globalEmbedBufLens[wid][gpu];
    }
  }

#ifdef BYTEPS_DEBUG
  // For debug: print _globalEmbedBufLens
  std::cout << "_globalEmbedBufLens:" << std::endl;
  for (auto vec : _globalEmbedBufLens) {
    for (auto len : vec) {
      std::cout << len << " ";
    }
    std::cout << std::endl;
  }
  std::cout << std::endl;

  // For debug: print _globalTotalEmbedBufLens
  std::cout << "_globalTotalEmbedBufLens:" << std::endl;
  for (auto len : _globalTotalEmbedBufLens) {
    std::cout << len << " ";
  }
  std::cout << std::endl;
#endif 

  // Check the buffer size 
  size_t accmul = 0;
  for (auto len : _globalTotalEmbedBufLens) accmul += len / globalSize;
  CHECK_EQ(accmul, _denseBufferLen) << accmul << " " << _denseBufferLen;

  // Calc the global offset for the communication buffers
  size_t global_offset = 0;
  for (int id = 0; id < workerID; id++) {
    global_offset += _globalTotalEmbedBufLens[id] / globalSize;
  }

  // Prepare gossip-gather communication
  _local_gather_comms.resize(localSize);
  for (int i = 0; i < localSize; i++) {
    std::vector<float*> srcs(localSize);
    std::vector<size_t> srcs_lens(localSize);
    std::vector<size_t> send_counts(localSize);

    for (int j = 0; j < localSize; j++) {
      srcs[j] = 
          (float*)_embedBuffers[j] + 
          _localEmbedBufLens[j] / globalSize * (i + localSize * workerID);

      srcs_lens[j] = 
          _localEmbedBufLens[j] / globalSize * 
          (globalSize - (i + localSize * workerID));
          
      send_counts[j] = 
          _localEmbedBufLens[j] / globalSize;
    }
    float* dst = (float *)_denseBuffers[i] + global_offset;
    size_t dst_len = _globalTotalEmbedBufLens[workerID] / globalSize;

    std::string planfile_name("gather_plan_");
    planfile_name += std::to_string(i) + std::string(".json");
    _local_gather_comms[i] = std::make_unique<LocalGatherComm>(
        planfile_name, localSize, srcs, srcs_lens, send_counts, dst, dst_len);
  }

  // Prepare gossip-scatter communication
  _local_scatter_comms.resize(localSize);
  for (int i = 0; i < localSize; i++) {
    float* src = (float *)_denseBuffers[i] + global_offset;
    size_t src_len = _globalTotalEmbedBufLens[workerID] / globalSize;
    std::vector<float*> dsts(localSize);
    std::vector<size_t> dsts_lens(localSize);
    std::vector<size_t> send_counts(localSize);
    for (int j = 0; j < localSize; j++) {
      dsts[j] = 
          (float*)_embedBuffers[j] + 
          _localEmbedBufLens[j] / globalSize * (i + localSize * workerID);

      dsts_lens[j] = 
          _localEmbedBufLens[j] / globalSize * 
          (globalSize - (i + localSize * workerID));

      send_counts[j] = 
          _localEmbedBufLens[j] / globalSize;
    }

    std::string planfile_name("scatter_plan_");
    planfile_name += std::to_string(i) + std::string(".json");
    _local_scatter_comms[i] = std::make_unique<LocalScatterComm>(
        planfile_name, localSize, src, src_len, send_counts, dsts, dsts_lens);
  }
}

/*
void bytepsSparseInitDense(std::vector<void*>& denseDeltaBeforeReduceBuffers,
                           std::vector<void*>& denseDeltaAfterReduceBuffers,
                           int sizeDenseDelta) {

  CHECK_EQ(denseDeltaBeforeReduceBuffers.size(), denseDeltaAfterReduceBuffers.size());
  _denseDeltaBufferLength = sizeDenseDelta;

  // // Init IPC stuff
  // sharedMemoryInfo info;
  // CHECK_EQ(sharedMemoryCreate(bpsShmName, sizeof(shmStruct), &info), 0);
  // auto shm = (volatile shmStruct *)info.addr;
  // memset((void *)shm, 0, sizeof(*shm));

  auto localSize = BytePSSparseCommon::GetLocalSize();
  auto workerNum = BytePSSparseCommon::GetNumWorker();
  auto workerID = BytePSSparseCommon::GetWorkerID();

  // for (int i = 0; i < localSize; i++) {
  //   cudaDeviceProp prop;
  //   CUDA_CALL(cudaGetDeviceProperties(&prop, i));

  //   // CUDA IPC is only supported on devices with unified addressing
  //   if (!prop.unifiedAddressing) {
  //     // BPS_LOG(INFO) << "Device " << i << " does not support unified addressing, skipping...";
  //     continue;
  //   }
  //   // We require two processes accessing each device, so we need
  //   // to ensure exclusive or prohibited mode is not set
  //   if (prop.computeMode != cudaComputeModeDefault) {
  //     // BPS_LOG(INFO) << "Device " << i << "is in an unsupported compute mode for this sample";
  //     continue;
  //   }

  //   shm->devices[shm->nprocesses++] = i;
  //   CHECK_GT(MAX_CUDA_DEVICES, shm->nprocesses);
  // }

  // CHECK(shm->nprocesses > 0) 
  //     << "No cuda device suppported";
  // CHECK_EQ(shm->nprocesses, embedBuffers.size())
  //     << "Shared memory processes: " << shm->nprocesses 
  //     << ", send buffers: " << embedBuffers.size();

  // We need to manually we need to clear the containers because
  // bytepsSparseInit() might be (unexpectedly) invoked multiple times
  _denseDeltaBeforeReduceBuffers.clear();
  _denseDeltaAfterReduceBuffers.clear();
  for (size_t i = 0; i < localSize; i++) {
    _denseDeltaBeforeReduceBuffers.push_back(denseDeltaBeforeReduceBuffers[i]); 
    _denseDeltaAfterReduceBuffers.push_back(denseDeltaAfterReduceBuffers[i]);
  }

  // Allocate memory and an event for each process and fill 
  // the shared memory buffer with the IPC handles 
  // for (size_t i = 0; i < shm->nprocesses; i++) {
  //   cudaEvent_t event;
  //   CUDA_CALL(cudaSetDevice(
  //       shm->devices[i]));

  //   CUDA_CALL(cudaIpcGetMemHandle(
  //     (cudaIpcMemHandle_t *)&shm->denseDeltaBeforeReduceMemHandle[i], denseDeltaBeforeReduceBuffers[i]));
  //   CUDA_CALL(cudaIpcGetMemHandle(
  //     (cudaIpcMemHandle_t *)&shm->denseDeltaAfterReduceMemHandle[i], denseDeltaAfterReduceBuffers[i]));

  //   // Store the buffers 
  //   _denseDeltaBeforeReduceBuffers.push_back(denseDeltaBeforeReduceBuffers[i]); 
  //   _denseDeltaAfterReduceBuffers.push_back(denseDeltaAfterReduceBuffers[i]);
  // }

  // Get CPU buffer for dense layer reduceasync
  {
    CUDA_CALL(cudaHostAlloc(
        &_cpuDenseDeltaBuffers, sizeDenseDelta, cudaHostAllocMapped | cudaHostAllocPortable));
  }

  // Start the DenseReduce loop
  runDenseReduceLoop(_denseReduceLoop);
  _denseReducer = new ::byteps::common::CpuReducer(nullptr);
}
*/

extern "C" void bytepsSparseInitDensePerGPU(int device_id /* starts with 0 */,
                                            void* denseDeltaBeforeReduceBuffer,
                                            void* denseDeltaAfterReduceBuffer,
                                            int sizeDenseDelta) {
  auto localSize = BytePSSparseCommon::GetLocalSize();
  auto workerNum = BytePSSparseCommon::GetNumWorker();
  auto workerID = BytePSSparseCommon::GetWorkerID();
  assert((device_id < localSize) && "Device id must be within local gpu size.");

  std::cout << "Init BytePS Sparse for dense layers: Device" << device_id << std::endl;

  if (device_id == 0){
    _denseDeltaBufferLength = sizeDenseDelta;
    _mtx_DenseLatestBuffers = new std::mutex();

    // Allocate latest parameter buffer.
    CUDA_CALL(cudaHostAlloc(
      &_cpuDenseLatestBuffers, sizeDenseDelta, cudaHostAllocMapped | cudaHostAllocPortable));

    // Start the DenseReduce loop
    // _denseReducer = new ::byteps::common::CpuReducer(nullptr);
    // runDenseReduceLoop(_denseReduceLoop);

    // Start the 3-stage pipeline: D2H -> CpuReduce -> H2D
    _denseReducer = new ::byteps::common::CpuReducer(nullptr);
    runDenseReducePipeline(_denseD2HLoop, _denseReduceLoop, _denseH2DLoop, _denseReducer, _mtx_DenseLatestBuffers);
  } else{
    CHECK_EQ(_denseDeltaBufferLength, sizeDenseDelta);
  }

  // Get CPU buffer for dense layer reduceasync
  void * _cpuDenseDeltaBuffers_per_gpu;
  CUDA_CALL(cudaHostAlloc(
    &_cpuDenseDeltaBuffers_per_gpu, sizeDenseDelta, cudaHostAllocMapped | cudaHostAllocPortable));
  _cpuDenseDeltaBuffers.push_back(_cpuDenseDeltaBuffers_per_gpu);
  _denseDeltaBeforeReduceBuffers.push_back(denseDeltaBeforeReduceBuffer); 
  _denseDeltaAfterReduceBuffers.push_back(denseDeltaAfterReduceBuffer);

  bool is_ready = false;
  std::mutex * mtx = new std::mutex();
  std::condition_variable * signal_cv = new std::condition_variable();
  _is_ready_per_gpu.push_back(is_ready);
  _signal_mtx_per_gpu.push_back(mtx);
  _signal_cv_per_gpu.push_back(signal_cv);
}

<<<<<<< HEAD
=======

  if (BytePSSparseCommon::IsDistributed()) {
    // Prepare distributed gather communication
    _dist_gather_comms.resize(localSize);
    for (int i = 0; i < localSize; i++) {
      auto ps = BytePSSparseCommon::GetPS();
      _dist_gather_comms[i] = std::make_unique<DistGatherComm>(ps, _globalEmbedBufLens, 
        _denseBuffers[i], _denseBufferLen, i, localSize, workerID, workerNum);
    }
    // Prepare distributed scatter communication
    _dist_scatter_comms.resize(localSize);
    for (int i = 0; i < localSize; i++) {
      auto ps = BytePSSparseCommon::GetPS();
      _dist_scatter_comms[i] = std::make_unique<DistScatterComm>(ps, _globalEmbedBufLens, 
        _denseBuffers[i], _denseBufferLen, i, localSize, workerID, workerNum);
    }
  } 
} 
>>>>>>> bbbfdc01

void bytepsSparseShutdown() {
}


void bytepsGatherExecAsync(int local_rank, cudaStream_t stream) {
  // Gather from local peer GPUs on the same worker
  _local_gather_comms[local_rank]->ExecAsync();
  
  // Gather from distributed peer GPUs on other workers
  if (BytePSSparseCommon::IsDistributed()) {
    _dist_gather_comms[local_rank]->ExecAsync();
  }
}

void bytepsSynchronize(int local_rank, cudaStream_t stream, OP op) { 
  switch (op) {
    case GATHER: {
      _local_gather_comms[local_rank]->Sync();
      if (BytePSSparseCommon::IsDistributed()) {
        _dist_gather_comms[local_rank]->Sync();
      }
    } break;
    case SCATTER: {
      _local_scatter_comms[local_rank]->Sync();
      if (BytePSSparseCommon::IsDistributed()) {
        _dist_scatter_comms[local_rank]->Sync();
      }
    } break;
    default:
      CHECK(0) << "unrecognized operation: " << op;
  }
  CUDA_CALL(cudaStreamSynchronize(stream));
}

void bytepsScatterExecAsync(int local_rank, cudaStream_t stream) {
  // Scatter to local peer GPUs on the same worker
  _local_scatter_comms[local_rank]->ExecAsync();
  
  // Scatter to distributed peer GPUs on other workers
  if (BytePSSparseCommon::IsDistributed()) {
    _dist_scatter_comms[local_rank]->ExecAsync();
  }
}

// void dense_ready_callback(int local_rank) {
//   // std::mutex signal_mtx = _signal_mtx_per_gpu.at(local_rank);
//   // std::condition_variable signal_cv = _signal_cv_per_gpu.at(local_rank);

//   std::unique_lock<std::mutex> lck(* _signal_mtx_per_gpu.at(local_rank));
//   _is_ready_per_gpu.at(local_rank) = true;
//   _signal_cv_per_gpu.at(local_rank)->notify_one();
// }

// TODO (chengyu.dai): Add Broadcast for initializing the latestBuffer.
void bytepsDenseReduceExecAsync(int local_rank, cudaStream_t stream) {
  auto localSize = BytePSSparseCommon::GetLocalSize();
  auto workerID = BytePSSparseCommon::GetWorkerID();
  void* baseSrcPtr = (void*) (_denseDeltaBeforeReduceBuffers.at(local_rank));
  void* baseResultPtr = (void*) (_denseDeltaAfterReduceBuffers.at(local_rank));

  size_t buffer_size = _denseDeltaBufferLength;

  // Create a local thread and related mutex to synchronnize.
  _is_ready_per_gpu.at(local_rank) = false;

  // auto reduce_async_job = [//& signal_mtx, & signal_cv, & is_ready, 
  //                          local_rank, baseSrcPtr, baseResultPtr,
  //                          buffer_size, stream]() {
  //   // Copy dense layer's param delta D2H.
  //   CUDA_CALL(cudaMemcpyAsync((void *)_cpuDenseDeltaBuffers, baseSrcPtr, buffer_size, cudaMemcpyDeviceToHost, stream));
  //   CUDA_CALL(cudaStreamSynchronize(stream));

  //   // CPU Work to reduce.
  //   _denseReducer->sum(_cpuDenseLatestBuffers, _cpuDenseDeltaBuffers, _denseDeltaBufferLength /* in bytes*/, DataType::BYTEPS_FLOAT32);

  //   // Copy dense layer's latest param H2D.
  //   CUDA_CALL(cudaMemcpyAsync(baseResultPtr, _cpuDenseLatestBuffers, buffer_size, cudaMemcpyHostToDevice, stream));
  //   CUDA_CALL(cudaStreamSynchronize(stream));

  //   dense_ready_callback(local_rank);
  // };
  // _denseReduceLoop->add_worker(reduce_async_job);

  auto dense_ready_callback = 
    [] (int local_rank) {
    std::unique_lock<std::mutex> lck(* _signal_mtx_per_gpu.at(local_rank));
    _is_ready_per_gpu.at(local_rank) = true;
    _signal_cv_per_gpu.at(local_rank)->notify_one();
  };

  DenseTask task;
  {
    task.workerID = workerID;
    task.local_rank = local_rank;
    task.buffer_size = buffer_size; // In bytes.
    task.streamH2D = stream;
    task.streamD2H = stream; // TODO(chengyu.dai): separate the streams for two directions.

    task.baseSrcPtr = baseSrcPtr;
    task.cpuDenseDeltaPtr = (void *) (_cpuDenseDeltaBuffers.at(local_rank));
    task.cpuDenseLatestPtr = _cpuDenseLatestBuffers;
    task.baseResultPtr = baseResultPtr;

    task.allFinishCallback = dense_ready_callback;
  }
  _denseD2HLoop->add_predefined_worker(task);
}

void bytepsDenseSynchronize(int local_rank, cudaStream_t stream) {
  // auto signal_mtx = _signal_mtx_per_gpu.at(local_rank);
  // std::condition_variable signal_cv = _signal_cv_per_gpu.at(local_rank);

  std::unique_lock<std::mutex> lck(* _signal_mtx_per_gpu.at(local_rank));
  while (!_is_ready_per_gpu.at(local_rank))
    _signal_cv_per_gpu.at(local_rank)->wait(lck);
}


} // namespace sparse
} // namespace byteps <|MERGE_RESOLUTION|>--- conflicted
+++ resolved
@@ -80,16 +80,6 @@
         shm->devices[i]));
     CUDA_CALL(cudaIpcGetMemHandle(
         (cudaIpcMemHandle_t *)&shm->embedMemHandle[i], embedBuffers[i]));
-<<<<<<< HEAD
-    CUDA_CALL(cudaIpcGetMemHandle(
-        (cudaIpcMemHandle_t *)&shm->denseMemHandle[i], denseBuffers[i]));
-
-    CUDA_CALL(cudaEventCreate(
-        &event, cudaEventDisableTiming | cudaEventInterprocess));
-    CUDA_CALL(cudaIpcGetEventHandle(
-        (cudaIpcEventHandle_t *)&shm->eventHandle[i], event));
-=======
->>>>>>> bbbfdc01
     
     shm->embedBufferLength[i] = embedBufferLens[i];
     // Store the buffers 
@@ -263,6 +253,23 @@
     _local_scatter_comms[i] = std::make_unique<LocalScatterComm>(
         planfile_name, localSize, src, src_len, send_counts, dsts, dsts_lens);
   }
+  
+  if (BytePSSparseCommon::IsDistributed()) {
+    // Prepare distributed gather communication
+    _dist_gather_comms.resize(localSize);
+    for (int i = 0; i < localSize; i++) {
+      auto ps = BytePSSparseCommon::GetPS();
+      _dist_gather_comms[i] = std::make_unique<DistGatherComm>(ps, _globalEmbedBufLens, 
+        _denseBuffers[i], _denseBufferLen, i, localSize, workerID, workerNum);
+    }
+    // Prepare distributed scatter communication
+    _dist_scatter_comms.resize(localSize);
+    for (int i = 0; i < localSize; i++) {
+      auto ps = BytePSSparseCommon::GetPS();
+      _dist_scatter_comms[i] = std::make_unique<DistScatterComm>(ps, _globalEmbedBufLens, 
+        _denseBuffers[i], _denseBufferLen, i, localSize, workerID, workerNum);
+    }
+  } 
 }
 
 /*
@@ -392,28 +399,6 @@
   _signal_mtx_per_gpu.push_back(mtx);
   _signal_cv_per_gpu.push_back(signal_cv);
 }
-
-<<<<<<< HEAD
-=======
-
-  if (BytePSSparseCommon::IsDistributed()) {
-    // Prepare distributed gather communication
-    _dist_gather_comms.resize(localSize);
-    for (int i = 0; i < localSize; i++) {
-      auto ps = BytePSSparseCommon::GetPS();
-      _dist_gather_comms[i] = std::make_unique<DistGatherComm>(ps, _globalEmbedBufLens, 
-        _denseBuffers[i], _denseBufferLen, i, localSize, workerID, workerNum);
-    }
-    // Prepare distributed scatter communication
-    _dist_scatter_comms.resize(localSize);
-    for (int i = 0; i < localSize; i++) {
-      auto ps = BytePSSparseCommon::GetPS();
-      _dist_scatter_comms[i] = std::make_unique<DistScatterComm>(ps, _globalEmbedBufLens, 
-        _denseBuffers[i], _denseBufferLen, i, localSize, workerID, workerNum);
-    }
-  } 
-} 
->>>>>>> bbbfdc01
 
 void bytepsSparseShutdown() {
 }
