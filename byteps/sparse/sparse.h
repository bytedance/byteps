// Copyright 2020 Bytedance Inc. or its affiliates. All Rights Reserved.
//
// Licensed under the Apache License, Version 2.0 (the "License");
// you may not use this file except in compliance with the License.
// You may obtain a copy of the License at
//
//     http://www.apache.org/licenses/LICENSE-2.0
//
// Unless required by applicable law or agreed to in writing, software
// distributed under the License is distributed on an "AS IS" BASIS,
// WITHOUT WARRANTIES OR CONDITIONS OF ANY KIND, either express or implied.
// See the License for the specific language governing permissions and
// limitations under the License.
// =============================================================================


#ifndef BYTEPS_SPARSE_H
#define BYTEPS_SPARSE_H

#include "util.h"
#include "common.h"
#include "local_comm.h"
#include "dist_comm.h"

namespace byteps {
namespace sparse {

enum OP { GATHER, SCATTER };

static std::vector<void*> _embedBuffers;
<<<<<<< HEAD
static std::vector<void*> _denseBuffers; // For storing gathered embedding vectors for the dense layer to use.
static std::vector<std::vector<size_t>> _embedBufferLens; 
=======
static std::vector<void*> _denseBuffers;
static std::vector<size_t> _localEmbedBufLens; // per GPU (size: # GPUs)
static std::vector<size_t> _globalTotalEmbedBufLens; // sum of _localEmbedBufLens (size: # workers)
>>>>>>> f9963d2c
static std::vector<void*> _cpuBuffers;
static size_t _denseBufferLen;
static std::vector<std::unique_ptr<LocalGatherComm>>  _local_gather_comms;
static std::vector<std::unique_ptr<LocalScatterComm>>  _local_scatter_comms;

// The following are extern APIs
<<<<<<< HEAD
extern "C" void bytepsSparseInit(std::vector<void*>& embedBuffers,
                                 std::vector<void*>& denseBuffers,
                                 std::vector<int>& embedBufferLens,
                                 int size);

=======
extern "C" void bytepsSparseInit(std::vector<void*>& embedBuffers, std::vector<void*>& denseBuffers, std::vector<size_t>& embedBufferLens, size_t denseBufferLen);
>>>>>>> f9963d2c
extern "C" void bytepsSparseShutdown();
extern "C" void bytepsGatherExecAsync(int local_rank, cudaStream_t stream);
extern "C" void bytepsScatterExecAsync(int local_rank, cudaStream_t stream);
extern "C" void bytepsSynchronize(int local_rank, cudaStream_t stream, OP op);

} // namespace sparse
} // namespace byteps 

#endif  // BYTEPS_SPARSE_H<|MERGE_RESOLUTION|>--- conflicted
+++ resolved
@@ -28,29 +28,16 @@
 enum OP { GATHER, SCATTER };
 
 static std::vector<void*> _embedBuffers;
-<<<<<<< HEAD
-static std::vector<void*> _denseBuffers; // For storing gathered embedding vectors for the dense layer to use.
-static std::vector<std::vector<size_t>> _embedBufferLens; 
-=======
 static std::vector<void*> _denseBuffers;
 static std::vector<size_t> _localEmbedBufLens; // per GPU (size: # GPUs)
 static std::vector<size_t> _globalTotalEmbedBufLens; // sum of _localEmbedBufLens (size: # workers)
->>>>>>> f9963d2c
 static std::vector<void*> _cpuBuffers;
 static size_t _denseBufferLen;
 static std::vector<std::unique_ptr<LocalGatherComm>>  _local_gather_comms;
 static std::vector<std::unique_ptr<LocalScatterComm>>  _local_scatter_comms;
 
 // The following are extern APIs
-<<<<<<< HEAD
-extern "C" void bytepsSparseInit(std::vector<void*>& embedBuffers,
-                                 std::vector<void*>& denseBuffers,
-                                 std::vector<int>& embedBufferLens,
-                                 int size);
-
-=======
 extern "C" void bytepsSparseInit(std::vector<void*>& embedBuffers, std::vector<void*>& denseBuffers, std::vector<size_t>& embedBufferLens, size_t denseBufferLen);
->>>>>>> f9963d2c
 extern "C" void bytepsSparseShutdown();
 extern "C" void bytepsGatherExecAsync(int local_rank, cudaStream_t stream);
 extern "C" void bytepsScatterExecAsync(int local_rank, cudaStream_t stream);
